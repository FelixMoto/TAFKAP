from math import ceil, floor, log, log2, sqrt, inf
import random
from numpy import pi
from numpy.lib.type_check import iscomplex
import numpy as np
from matplotlib import pyplot as plt
from minimize import minimize



def TAFKAP_decode(samples=None, p={}):

    def fun_negLL_norm(params, getder=True):
        if getder:
            minll, minder = fun_LL_norm(params, getder)
            minder*=-1
        else:
            minll = fun_LL_norm(params, getder)
        minll*=-1        
        if getder:             
            return minll, minder
        else:
            return minll

    def fun_LL_norm(params, getder=True):
        #Computes the log likelihood of the noise parameters. Also returns 
        #the partial derivatives of each of the parameters (i.e. the 
        #gradient), which are required by minimize.m and other efficient
        #optimization algorithms.
        
        input_type ='numpy'        
        if type(params) is list:
            input_type='list'
            params = np.array(params)

        nvox = noise.shape[1]
        ntrials = noise.shape[0]
        tau = params[0:-2]
        sig = params[-2]
        rho = params[-1]

        omi, NormConst = invSNC(W[:, 0:p['nchan']], tau, sig, rho, True)

        XXt = np.matmul(noise.T, noise)
        negloglik = 0.5*(MatProdTrace(XXt, omi) + ntrials*NormConst)
        negloglik = negloglik.item()

        if iscomplex(negloglik): negloglik=inf #If we encounter a degenerate solution (indicated by complex-valued likelihoods), make sure that the likelihood goes to infinity.       

        if (np.concatenate((tau,np.expand_dims(sig,-1)),0)<0.001).any(): negloglik=inf
        if np.abs(rho) > 0.999999: negloglik=inf

        loglik = -negloglik

        if getder:
            der = np.empty_like(params)

            ss = sqrt(ntrials)
            U = np.matmul(omi, noise.T)/ss

            dom = np.matmul(omi, np.eye(nvox) - np.matmul(((1/ntrials)*XXt), omi))            

            JI = 1-np.eye(nvox)
            R = np.eye(nvox)*(1-rho)+rho
            der[0:-2] = np.matmul(2*(dom*R), tau[:,np.newaxis]).squeeze()
            der[-1] = (dom*(tau[:,np.newaxis]*tau[np.newaxis,:])*JI).sum()

            der[-2] = 2*sig*MatProdTrace(np.matmul(W[:, 0:p['nchan']].T,omi), W[:, 0:p['nchan']]) - sqrt(2*sig)*(np.matmul(U.T, W[:, 0:p['nchan']])**2).sum()

            der*=-0.5*ntrials
           
            if input_type=='list':
                der = der.tolist()

            return loglik, der
        else:
            return loglik






    def estimate_W(samples=None, C=None, do_boot=False, test_samples=None, test_C=None):
        N = C.shape[0]
        if do_boot:
            idx = np.random.randint(0,N,(N,))
        else:
            idx = np.arange(0,N)

        if p['prev_C']:
            sol = np.linalg.lstsq(np.concatenate((C[idx,p['nchan']:], np.ones((N,1))), 1), samples[idx,:])
            W_prev = sol[0].T
            W_prev = W_prev[:,0:-1]
            samples -= np.matmul(C[:, p['nchan']:], W_prev.T)
            C = C[:, 0:p['nchan']]
        else:
            W_prev = np.empty((samples.shape[1],0))

        sol = np.linalg.lstsq(C[idx,:], samples[idx,:], rcond=None)
        W_curr = sol[0].T        
        W = np.concatenate((W_curr, W_prev), 1)
        
        noise = samples[idx,:] - np.matmul(C[idx,:], W_curr.T)
        if not test_samples is None:
            test_noise = test_samples - np.matmul(test_C, W.T)
        else:
            test_noise = None

        return W, noise, test_noise

    def estimate_cov(X,lambda_var,lamb,W):
        n,pp = X.shape[:]
        W = W[:,0:p['nchan']]     
        
        vars = (X**2).mean(0)
        medVar = np.median(vars)

        t = np.tril(np.ones((pp,)*2),-1)==1        
        samp_cov = np.matmul(X.T,X)/n
        
        WWt = np.matmul(W,W.T)
        rm = np.concatenate((np.expand_dims(WWt[t], -1), np.ones((t.sum(),1))),1)
        sol = np.linalg.lstsq(rm, np.expand_dims(samp_cov[t], -1), rcond=None)
        coeff = sol[0]

        target_diag = lambda_var*medVar + (1-lambda_var)*vars
        target = coeff[0]*WWt + np.ones((pp,)*2)*coeff[1]
        target[np.eye(pp)==1]=target_diag
                
        C = (1-lamb)*samp_cov + lamb*target
        try:
            np.linalg.cholesky(C) #Cholesky decomp seems to be faster than eigendecomp, so assuming we mostly don't fail this test, it's faster this way
        except:
            eigvals, eigvecs = np.linalg.eigh(C)
            min_eigval = eigvals.min()
            print('WARNING: Non-positive definite covariance matrix detected. Lowest eigenvalue: ' + str(min_eigval.item()) + '. Finding a nearby PD matrix by thresholding eigenvalues at 1e-10.')        
            eigvals = eigvals.clamp(1e-10)
            eigvals = np.diag(eigvals)
            C = np.matmul(np.matmul(eigvecs,eigvals), eigvecs.T)

        return C

    def find_lambda(cvInd, lambda_range):        

        cv_folds = np.unique(cvInd)
        K = cv_folds.shape[0]
        assert K>1, 'Must have at least two CV folds'
        
        W_cv, est_noise_cv, val_noise_cv = [],[],[]

        def visit(intern_lamb):
            loss = 0
            for cv_iter2 in range(K):
                estC = estimate_cov(est_noise_cv[cv_iter2], intern_lamb[0], intern_lamb[1], W_cv[cv_iter2])
                vncv = val_noise_cv[cv_iter2]
                valC = np.matmul(vncv.T, vncv)/vncv.shape[0] #sample covariance of validation data
                loss += fun_norm_loss(estC, valC)

            if isinstance(loss, complex):
                loss = np.array(inf)                
            
            return loss


        # Pre-compute tuning weights and noise values to use in each cross-validation split
        for cv_iter in range(K):
            val_trials = cvInd==cv_folds[cv_iter]
            est_trials = np.logical_not(val_trials)
            est_samples = train_samples[est_trials,:]
            val_samples = train_samples[val_trials,:]
            this_W_cv, this_est_noise_cv, this_val_noise_cv = estimate_W(est_samples, Ctrain[est_trials,:,0], False, val_samples, Ctrain[val_trials,:,0])
            W_cv.append(this_W_cv)
            est_noise_cv.append(this_est_noise_cv)
            val_noise_cv.append(this_val_noise_cv)

        # Grid search
        s = [x.size for x in lambda_range]
        Ngrid = [min(max(2, ceil(sqrt(x))), x) for x in s] #Number of values to visit in each dimension (has to be at least 2, except if there is only 1 value for that dimension)        

        grid_vec = [np.linspace(0,y-1,x).astype(int) for x,y in zip(Ngrid, s)]
        grid_x, grid_y = np.meshgrid(grid_vec[0], grid_vec[1], indexing='ij')
        grid_l1, grid_l2 = np.meshgrid(lambda_range[0], lambda_range[1], indexing='ij')
        grid_l1, grid_l2 = grid_l1.flatten(), grid_l2.flatten()

        sz = s.copy()
        sz.reverse()
        
        print('--GRID SEARCH--')
        losses = np.empty((grid_x.size,1))
        for grid_iter in range(grid_x.size):
            this_lambda = np.array((lambda_range[0][grid_x.flatten()[grid_iter]], lambda_range[1][grid_y.flatten()[grid_iter]]))
            losses[grid_iter] = visit(this_lambda)
            print("{:02d}/{:02d} -- lambda_var: {:3.2f}, lambda: {:3.2f}, loss: {:g}".format(grid_iter, grid_x.size, *this_lambda, losses[grid_iter].item()))

        visited = sub2ind(sz, grid_y.flatten().tolist(), grid_x.flatten().tolist())
        best_loss, best_idx = losses.min(0).item(), losses.argmin(0).item()
        best_idx = visited[best_idx]

        best_lambda_gridsearch = (grid_l1[best_idx], grid_l2[best_idx])
        print('Best lambda setting from grid search: lambda_var = {:3.2f}, lambda = {:3.2f}, loss = {:g}'.format(*best_lambda_gridsearch, best_loss))        
                
        # Pattern search
        print('--PATTERN SEARCH--')
        step_size = int(2**floor(log2(np.diff(grid_y[0][0:2])/2))) #Round down to the nearest power of 2 (so we can keep dividing the step size in half
        while True:
            best_y, best_x = ind2sub(sz,best_idx)                        
            new_x = best_x + np.array((-1, 1, -1, 1)).astype(int)*step_size
            new_y = best_y + np.array((-1, -1, 1, 1)).astype(int)*step_size            
            del_idx = np.logical_or(np.logical_or(new_x<0, new_x >= lambda_range[0].size), np.logical_or( new_y<0,  new_y >= lambda_range[1].size))            
            new_x = new_x[np.logical_not(del_idx)]
            new_y = new_y[np.logical_not(del_idx)]
            new_idx = sub2ind(sz, new_y.tolist(), new_x.tolist())            
            not_visited = [x not in visited for x in new_idx]
            new_idx = [i for (i, v) in zip(new_idx, not_visited) if v]
            if len(new_idx)>0:
                this_losses = np.empty(len(new_idx))
                for ii in range(len(new_idx)):
                    this_lambda = np.array((grid_l1[new_idx[ii]], grid_l2[new_idx[ii]]))
                    this_losses[ii] = visit(this_lambda)
                    print("Step size: {:d}, lambda_var: {:3.2f}, lambda: {:3.2f}, loss: {:g}".format(step_size, *this_lambda, this_losses[ii].item()))
                visited.extend(new_idx)
                # visited = np.concatenate((visited, np.array(new_idx)),0)
                losses = np.concatenate((losses, this_losses[:,np.newaxis]),0)

            if (this_losses<best_loss).any():
                best_loss, best_idx = losses.min(0).item(), losses.argmin(0).item()
                best_idx = visited[best_idx]
            elif step_size>1:
                step_size = int(step_size/2)
            else:
                break

        best_lambda = np.array((grid_l1[best_idx], grid_l2[best_idx]))
        print("Best setting found: lambda_var = {:3.2f}, lambda = {:3.2f}, loss: {:g}".format(*best_lambda, best_loss))
        
        return best_lambda


    defaults = { #Default settings for parameters in 'p'    
    'Nboot': int(5e4), #Maximum number of bootstrap iterations 
    'precomp_C': 4, #How many sets of channel basis functions to use (swap between at random) - for PRINCE, this value is irrelevant
    'randseed': 1234, #The seed for the (pseudo-)random number generator, which allows the algorithm to reproduce identical results whenever it's run with the same input, despite being stochastic. 
    'prev_C': False, #Regress out contribution of previous stimulus to current-trial voxel responses?        
    'dec_type': 'TAFKAP', # 'TAFKAP' or 'PRINCE'            
    'stim_type': 'circular', #'circular' or 'categorical'. Also controls what type of data is simulated, in case no data is provided.        
    'DJS_tol': 1e-8, #If the Jensen-Shannon Divergence between the new likelihoods and the previous values is smaller than this number, we stop collecting bootstrap samples (before the maximum of Nboot is reached). If you don't want to allow this early termination, you can set this parameter to a negative value.
    'nchan': 8, #Number of "channels" i.e. orientation basis functions used to fit voxel tuning curves
    'chan_exp': 5, #Exponent to which basis functions are raised (higher = narrower)
    'precision': 'double'
    }
    
    p = setdefaults(defaults, p)   
    
    if samples is None:
        print('--SIMULATING DATA--')
        Ntraintrials = 200
        Ntesttrials = 20
        Ntrials = Ntraintrials+Ntesttrials
        nclasses = 4 #Only relevant when simulating categorical stimuli
        
        samples, sp = makeSNCData({
            'nvox': 500, 
            'ntrials': Ntrials, 
            'taumean': 0.7, 
            'ntrials_per_run': Ntesttrials, 
            'Wstd': 0.3,
            'sigma': 0.3, 
            'randseed': p['randseed'], 
            'shuffle_oris': 1,
            'sim_stim_type': p['stim_type'],
            'nclasses': nclasses        
        })    
        
    Ntrials = samples.shape[0]
    p['train_trials'] = np.arange(0,Ntrials) < Ntraintrials
    p['test_trials'] = np.logical_not(p['train_trials'])

    p['stimval'] = sp['stimval']
    if p['stim_type']=='circular': p['stimval'] /= (pi/90)
    p['runNs'] = sp['run_idx']    

    assert 'stimval' in p and 'train_trials' in p and 'test_trials' in p and 'runNs' in p, 'Must specify stimval, train_trials, test_trials and runNs'

    np.random.seed(p['randseed'])
    random.seed(p['randseed'])

    train_samples = samples[p['train_trials'],:]
    test_samples = samples[np.logical_not(p['train_trials']),:]
    Ntraintrials = train_samples.shape[0]
    Ntesttrials = test_samples.shape[0]
    Nvox = train_samples.shape[1]
    train_stimval = p['stimval'][p['train_trials']]
    if p['stim_type']=='circular': train_stimval /= (90/pi)

    
    
    del samples


    """  Pre-compute variables to speed up computation
    To speed up computation, we discretize the likelihoods into 100 equally
    spaced values (this value is hardcoded but can be changed as desired).
    This allows us to precompute the channel responses (basis function
    values) for these 100 stimulus values (orientations). 

    For categorical stimulus variables, likelihoods are discrete by
    definition, and evaluated only for the M classes that the data belong to.
    """

    if p['stim_type']=='circular':
        s_precomp = np.linspace(0, 2*pi, 101)
        s_precomp = (s_precomp[0:-1]).reshape(100,1)
        ph = np.linspace(0, 2*pi/p['nchan'], p['precomp_C']+1)
        ph = ph[0:-1]
        classes=None
    elif p['stim_type']=='categorical':
        classes = np.unique(p['stimval'])
        assert (classes==classes.astype(int)).all(), 'Class labels must be integers'
        classes = classes.astype(int)
        Nclasses = classes.size
        p['nchan']=Nclasses
        ph=np.zeros(1)
        p['precomp_C'] = 1
        s_precomp = classes.reshape(Nclasses,1)
    
    C_precomp = np.empty((s_precomp.shape[0], p['nchan'], p['precomp_C']))
    Ctrain = np.empty((Ntraintrials, p['nchan'], p['precomp_C']))
    for i in range(p['precomp_C']):
        C_precomp[:,:,i] = fun_basis(s_precomp-ph[i], p['nchan'], p['chan_exp'], classes)
        Ctrain[:,:,i] = fun_basis(train_stimval-ph[i], p['nchan'], p['chan_exp'], classes)

    Ctest = np.empty((Ntesttrials,p['nchan'],p['precomp_C']))
    if p['prev_C']:
        Ctrain_prev = np.concatenate((np.empty((1, p['nchan'], p['precomp_C'])), Ctrain[0:-1,:,:]), 0)
        train_runNs = p['runNs'][p['train_trials']]
        sr_train = train_runNs == np.concatenate((np.empty(1), train_runNs[0:-1]), 0)
        Ctrain_prev[np.logical_not(sr_train),:,:] = 0
        Ctrain = np.concatenate((Ctrain, Ctrain_prev), 1)
        test_runNs = p['runNs'][p['test_trials']]
        sr_test = test_runNs == np.concatenate((np.empty(1), test_runNs[0:-1]), 0)

        test_stimval = p['stimval'][p['test_trials']]
        if p['stim_type']=='circular': test_stimval/=(90/pi)
        for i in range(p['precomp_C']):
            Ctest[:,:,i] = fun_basis(test_stimval-ph[i], p['nchan'], p['chan_exp'], classes)
        Ctest_prev = np.concatenate((np.empty((1, p['nchan'], p['precomp_C'])), Ctest[0:-1,:,:]), 0)
        Ctest_prev[np.logical_not(sr_test),:,:] =0

    cnt = np.zeros((Ntesttrials, s_precomp.shape[0]))
    
    # Find best hyperparameter values (using inner CV-loop within the training data)
    if p['dec_type']=='TAFKAP':
        print('--PERFORMING HYPERPARAMETER SEARCH--')
        lvr = np.linspace(0,1,50)
        lr = np.linspace(0,1,50)
        lr = lr[1:]
        hypers = find_lambda(p['runNs'][p['train_trials']], (lvr, lr))
    elif p['dec_type']=='PRINCE':
        # No hyperparameter search necessary for PRINCE
        p['Nboot']=1
        hypers = None
    else:
        raise Exception('Invalid decoder type specified')


    # Bootstrap loop (run only once for PRINCE)

    for i in range(p['Nboot']):
        ## Bootstrap sample of W & covariance
        # Resample train trials with replacement and estimate W and the
        # covariance matrix on this resampled training data. For PRINCE, don't
        # bootstrap, but just estimate W and covariance matrix once for the
        # unresampled training data.

        if p['dec_type']=='TAFKAP':
            print('Bootstrap iteration: {:d}'.format(i))

            if p['precomp_C']>1:
                pc_idx = random.randint(0, p['precomp_C']-1)
            else:
                pc_idx = 0
                
            W, noise, _ = estimate_W(train_samples, Ctrain[:,:,pc_idx], True)
            cov_est = estimate_cov(noise, hypers[0], hypers[1], W)
            
            prec_mat = chol_invld(cov_est)
            if not isinstance(prec_mat, np.ndarray):
                print('WARNING: Covariance estimate wasn\'t positive definite. Trying again with another bootstrap sample.')
                continue
        
        else:
            print('--ESTIMATING PRINCE GENERATIVE MODEL PARAMETERS--')
            W, noise, _ = estimate_W(train_samples, Ctrain[:,:,0], False)            
            init_losses = np.ones(100)*inf
            while np.isinf(init_losses).all():
                inits = [np.random.rand(Nvox+2) for x in range(100)]
                init_losses = np.array([fun_negLL_norm(x,False) for x in inits])
            
            min_idx = init_losses.argmin(0)        

            sol,_,_ = minimize(inits[min_idx], fun_negLL_norm, maxnumlinesearch=1e4)            
            
            sol = np.array(sol)
            prec_mat = invSNC(W[:, 0:p['nchan']], sol[0:-2], sol[-2], sol[-1], False)
            pc_idx=0

        # Compute likelihoods on test-trials given model parameter sample

        pred = C_precomp[:,:,pc_idx] @ W[:, 0:p['nchan']].T

        if (i+1)%100==0: old_cnt = cnt.copy()

        # The following lines are a bit different (and more elegant/efficient) in Python+Pytorch than in Matlab
        res = test_samples
        if p['prev_C']:
            res -= np.matmul(Ctest_prev[:,:,pc_idx], np.expand_dims(W[:, p['nchan']:].T, 0)).squeeze()
        
        res = res[:,np.newaxis] - pred[np.newaxis,:]
        ps = -0.5*((res @ prec_mat) * res).sum(-1)
        ps = softmax(ps-ps.max(1,keepdims=True), 1)

        cnt += ps

        if (i+1)%100==0:
            mDJS = fun_DJS(old_cnt/old_cnt.sum(1,keepdims=True), cnt/cnt.sum(1,keepdims=True)).max()
            print('Max. change in likelihoods (JS-divergence) in last 100 iterations: {:g}'.format(mDJS))
            if mDJS < p['DJS_tol']: break

    liks = cnt/cnt.sum(1,keepdims=True) #(Normalized) likelihoods (= posteriors, assuming a flat prior)
    if p['stim_type'] == 'circular':        
        # if p['precision']=='double':
        #     pop_vec = liks.type(torch.complex128) @ (1j*s_precomp).exp()
        # elif p['precision']=='single':
        #     pop_vec = liks.type(torch.complex64) @ (1j*s_precomp).exp()
        pop_vec = np.matmul(liks, np.exp(1j*s_precomp))
        est = (np.angle(pop_vec)/pi*90) % 180 #Stimulus estimate (likelihood/posterior means)
        unc = np.sqrt(-2*np.log(np.abs(pop_vec)))/pi*90 #Uncertainty (defined here as circular SDs of likelihoods/posteriors)
    elif p['stim_type'] == 'categorical':
        _, est = liks.max(1)
        est = classes[est] #Convert back to original class labels
        tmp = -liks*np.log(liks)
        tmp[liks==0] = 0
        unc = tmp.sum(1) #Uncertainty (defind as the entropy of the distribution)

    return est, unc, liks, hypers
            


def fun_DKL(P,Q):
    # Computes JS-divergence between corresponding rows in P and Q
    z = P==0
    out = P*(np.log(P)-np.log(Q))
    out[z]=0
    return out.sum(1)

def fun_DJS(P,Q):
    # Computes KL-divergence from each row in Q to each corresponding row in P
    M = P/2+Q/2
    out = fun_DKL(P,M)/2 + fun_DKL(Q,M)/2
    return out

def cholesky_inverse(X):
    c = np.linalg.inv(X)
    inverse = np.dot(c.T,c)
    return inverse
    
def makeSNCData(p={}):
    

    defs = {
    'randseed': 1234,
    'Wstd': 0.3,
    'rho': 0.05,
    'sigma': 0.3,
    'nvox': 100,
    'taumean': 0.7,
    'taustd': 0.035,
    'nchan': 8,
    'nclasses': 4,
    'ntrials': 220,
    'ntrials_per_run': 20,
    'sigma_arb': 0.3,
    'sim_stim_type': 'circular'
    }

    p = setdefaults(defs,p)    
    np.random.seed(p['randseed'])
    random.seed(p['randseed'])

    nruns = p['ntrials']/p['ntrials_per_run']
    assert round(nruns)==nruns, 'Number of trials per run must divide evenly into total number of trials'
    nruns = int(nruns)    
    run_idx = np.arange(nruns).repeat(p['ntrials_per_run'])

    if p['sim_stim_type'] == 'circular':        
        base_ori = np.linspace(0, 2*pi, p['ntrials_per_run']+1)    
        base_ori = base_ori[:-1]        
        run_offsets = (np.random.rand(nruns)*(base_ori[1]-base_ori[0]))
        ori = base_ori + run_offsets[:,np.newaxis]                
        stimval = ori
        classes = None

    elif p['sim_stim_type'] == 'categorical':
        p['nchan'] = p['nclasses']
        assert (p['ntrials_per_run'] % p['nclasses'])==0, 'To simulate categorical stimulus labels, number of classes must divide neatly into the number of trials per run.'                
        stimval = np.tile(np.arange(p['nclasses']), (1, int(p['ntrials_per_run']/p['nclasses']))).repeat((nruns,1))        
        classes = np.arange(p['nclasses'])

    for j in range(nruns):
        stimval[j][:] = stimval[j][np.random.permutation(p['ntrials_per_run'])]
        
    stimval = stimval.ravel()

    # Simulate generative model parameters
    W = np.random.randn(p['nvox'],p['nchan'])*p['Wstd']
    tau_sim = np.random.randn(p['nvox'],1)*p['taustd']+p['taumean']    
    sig_sim = p['sigma']
    rho_sim = p['rho']
        
    W_shuffled = W
    for j in range(W_shuffled.shape[0]):
        W_shuffled[j][:] = W_shuffled[j][np.random.permutation(W_shuffled.shape[1])]        

    cov_sim = (1-rho_sim)*np.diag(tau_sim.squeeze()**2) + rho_sim*(tau_sim*tau_sim.T) + sig_sim**2*np.matmul(W,W.T) + p['sigma_arb']**2*np.matmul(W_shuffled,W_shuffled.T)    

    Q = np.linalg.cholesky(cov_sim)
    noise = np.matmul(Q, np.random.randn(p['nvox'], p['ntrials'])).T
    tun = np.matmul(fun_basis(stimval,classes=classes),W.T)
    rsp = tun + noise

    simpar = p
    simpar['W'] = W
    simpar['stimval'] = stimval
    simpar['tau'] = tau_sim
    simpar['rho'] = rho_sim    
<<<<<<< HEAD
    simpar['prec_mat'] = torch.linalg.inv(cov_sim)
=======
    simpar['prec_mat'] = np.linalg.inv(cov_sim)
>>>>>>> e959bbe1
    simpar['run_idx'] = run_idx

    return rsp, simpar
    
def fun_norm_loss(c_est, c0):
    c_est_inv, c_est_ld = chol_invld(c_est, True)    

    if isinstance(c_est_inv, np.ndarray):           
        loss = (c_est_ld + (c_est_inv*c0).sum())/c0.shape[1]                        
    else:
        loss = (np.linalg.slogdet(c_est)[1] + np.linalg.solve(c_est, c0).trace())/c0.shape[1]

    return loss
 
def fun_basis(s, nchan=8.0, expo=5.0, classes=None):
    if s.ndim==1: s=s[:,np.newaxis]
    d = s.shape
    
    if d[1]>d[0]: s=s.T #make sure s is a column vector
    
    if not classes==None:
        if classes.dim()==1: classes=classes[np.newaxis,:]
        d = classes.shape        
        if d[0]>d[1]: classes=classes.T #make sure classes is a row vector
        c = (s==classes)*1.0
    else:
        TuningCentres = np.arange(0.0, 2*pi-0.001, 2*pi/nchan)
        c = np.cos(s-TuningCentres[np.newaxis,:]).clip(0)**expo

    return c

def chol_invld(X, get_ld=False):
    try:
        A = np.linalg.cholesky(X)
        Xi = cholesky_inverse(A)
        if get_ld: 
            ld = 2*np.log(np.diag(A)).sum()
            return Xi, ld
        else:
            return Xi
    except:
        if get_ld:
            return -1,-1
        else:
            return -1


def sub2ind(sz, row, col):
    n_rows = sz[0]    
    return [n_rows * c + r for r, c in zip(row, col)]
    
def ind2sub(sz, idx):
    c = int(floor(idx / sz[0]))
    r = idx % sz[0]

    return r,c


def logdet(A, try_chol=True):
    if try_chol:    
        try:
            v = 2*np.log(np.diag(np.linalg.cholesky(A))).sum()
            return v    
        except:
            v = 0 #Just to satisfy PyLance; we will fall through out of the try block anyway and compute v for real

    _,v = np.linalg.slogdet(A)
    
    return v

def invSNC(W, tau, sig, rho, getld=True):
    """
    % This code implements an efficient way of computing the inverse and log 
    % determinant of the covariance matrix used in van Bergen, Ma, Pratte & 
    % Jehee (2015), in the form of two low-rank updates of a diagonal matrix.
    %
    % Reference:
    % van Bergen, R. S., Ma, W. J., Pratte, M. S., & Jehee, J. F. M. (2015). 
    % Sensory uncertainty decoded from visual cortex predicts behavior. 
    % Nature neuroscience, 18(12), 1728-1730. https://doi.org/10.1038/nn.4150
    """

    nvox = W.shape[0]
    
    if sig==0 and rho==0:
        omi = np.diag(tau**-2)
        ld = 2*np.log(tau).sum()
    else:
        """         
        % Inverses of large matrices are cumbersome to compute. Our voxel
        % covariance is often a large matrix. However, we can leverage the fact
        % that this large matix has a simple structure, being the sum of a
        % diagonal matrix and two low-rank components. It turns out that under
        % these circumstances, we can compute the inverse of the full matrix by
        % first computing the inverse of the diagonal matrix (which is easy)
        % and then "updating" this inverse by the contributions of the low-rank
        % components.
        %
        % Our two low-rank components are (1-rho)*tau*tau' and sigma²*W*W'. The 
        % former is rank-1, and so the inverse of the diagonal plus this rank-1 
        % component can be computed using the Sherman-Morrison formula. The 
        % latter has rank equal to the number of columns of W. To bring this 
        % second update into the inverse, we apply the Woodbury identity (of 
        % which Sherman-Morrison is a special case).  
        %
        % More information:
        % https://www.math.uwaterloo.ca/~hwolkowi/matrixcookbook.pdf 
        % https://en.wikipedia.org/wiki/Woodbury_matrix_identity
        % https://en.wikipedia.org/wiki/Sherman%E2%80%93Morrison_formula 
        """

        alpha = 1/(1-rho)
        Fi = alpha*np.diag(tau**-2)
        ti = np.expand_dims(1/tau, 1)
        Di = Fi - (rho*alpha**2*np.matmul(ti,ti.T))/(1+rho*nvox*alpha) #Sherman-Morrison
        DiW = np.matmul(Di,W)
        WtDiW = np.matmul(W.T,DiW)
        omi = Di - np.matmul(np.linalg.solve((sig**-2*np.eye(W.shape[1])+WtDiW), DiW.T).T, DiW.T) #Woodbury

        if getld:
            """
            % We can apply similar tricks to the log determinant. In this case,
            % this is based on the Matrix Determinant Lemma.
            % (https://en.wikipedia.org/wiki/Matrix_determinant_lemma)
            """
            ld = logdet(np.eye(W.shape[1]) + sig**2*WtDiW) + log(1+rho*nvox*alpha) + nvox*log(1-rho) + 2*np.log(tau).sum()
            return omi, ld
        else:
            return omi

def softmax(X, axis=1):
    X = np.exp(X)
    X /= X.sum(axis, keepdims=True)
    return X    

def MatProdTrace(A,B):
    return (A.flatten()*B.T.flatten()).sum()

def MatProdDiag(A,B):
    return (A*B.T).sum(1)

def setdefaults(defaults, x):    
    for key in defaults:
        if not key in x:
            x[key]=defaults[key]

    return x

if __name__ == "__main__":
    TAFKAP_decode()
    # TAFKAP_decode(None, {'dec_type': 'PRINCE'})<|MERGE_RESOLUTION|>--- conflicted
+++ resolved
@@ -534,11 +534,7 @@
     simpar['stimval'] = stimval
     simpar['tau'] = tau_sim
     simpar['rho'] = rho_sim    
-<<<<<<< HEAD
-    simpar['prec_mat'] = torch.linalg.inv(cov_sim)
-=======
     simpar['prec_mat'] = np.linalg.inv(cov_sim)
->>>>>>> e959bbe1
     simpar['run_idx'] = run_idx
 
     return rsp, simpar
