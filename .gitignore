doodle.ipynb
temp.py
foo.mat
tmp.mat
<<<<<<< HEAD
*.pyc
*.asv
=======
*.asv
*.pyc
>>>>>>> e959bbe1
<|MERGE_RESOLUTION|>--- conflicted
+++ resolved
@@ -2,10 +2,5 @@
 temp.py
 foo.mat
 tmp.mat
-<<<<<<< HEAD
-*.pyc
 *.asv
-=======
-*.asv
-*.pyc
->>>>>>> e959bbe1
+*.pyc